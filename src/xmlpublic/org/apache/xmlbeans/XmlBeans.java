--- conflicted
+++ resolved
@@ -39,7 +39,7 @@
     private static final String TYPE_SYSTEM_FIELD = "typeSystem";
 
     private static String XMLBEANS_TITLE = "org.apache.xmlbeans";
-    private static String XMLBEANS_VERSION = "3.1.0";
+    private static String XMLBEANS_VERSION = "4.0.0";
     private static String XMLBEANS_VENDOR = "Apache Software Foundation";
 
     static
@@ -138,126 +138,6 @@
         return e;
     }
 
-<<<<<<< HEAD
-    private static XmlException wrappedException(Throwable e)
-    {
-        if (e instanceof XmlException)
-            return (XmlException) e;
-
-        return new XmlException( e.getMessage(), e );
-    }
-
-    private static final Constructor buildConstructor ( String className, Class[] args )
-    {
-        try
-        {
-            return
-                Class.forName(
-                    className, false, XmlBeans.class.getClassLoader() ).
-                getConstructor( args );
-        }
-        catch ( Exception e )
-        {
-            throw causedException(
-                new IllegalStateException(
-                    "Cannot load constructor for " + className +
-                ": verify that xmlbeans.jar is on the classpath" ), e );
-        }
-    }
-
-    private static final Method buildMethod ( String className, String methodName, Class[] args )
-    {
-        try
-        {
-            return
-                Class.forName(
-                    className, false, XmlBeans.class.getClassLoader() ).
-                        getMethod( methodName, args );
-        }
-        catch ( Exception e )
-        {
-            throw causedException(
-                new IllegalStateException(
-                    "Cannot load " + methodName +
-                        ": verify that xmlbeans.jar is on the classpath" ), e );
-        }
-    }
-
-    private static final Method buildNoArgMethod ( String className, String methodName )
-    {
-        return buildMethod( className, methodName, new Class[ 0 ] );
-    }
-
-    private static final Method buildNodeMethod ( String className, String methodName )
-    {
-        return buildMethod( className, methodName, new Class[] { Node.class } );
-    }
-
-    private static Method buildGetContextTypeLoaderMethod()
-    {
-        return buildNoArgMethod( "org.apache.xmlbeans.impl.schema.SchemaTypeLoaderImpl", "getContextTypeLoader" );
-    }
-
-
-    private static final Method buildGetBuiltinSchemaTypeSystemMethod()
-    {
-        return buildNoArgMethod( "org.apache.xmlbeans.impl.schema.BuiltinSchemaTypeSystem", "get" );
-    }
-
-    private static final Method buildGetNoTypeMethod()
-    {
-        return buildNoArgMethod( "org.apache.xmlbeans.impl.schema.BuiltinSchemaTypeSystem", "getNoType" );
-    }
-
-    private static final Method buildTypeLoaderBuilderMethod ( )
-    {
-        return
-            buildMethod(
-                "org.apache.xmlbeans.impl.schema.SchemaTypeLoaderImpl", "build",
-                new Class[] { SchemaTypeLoader[].class, ResourceLoader.class, ClassLoader.class } );
-    }
-
-    private static final Method buildCompilationMethod()
-    {
-        return
-            buildMethod(
-                "org.apache.xmlbeans.impl.schema.SchemaTypeSystemCompiler", "compile",
-                new Class[] { String.class, SchemaTypeSystem.class, XmlObject[].class, BindingConfig.class, SchemaTypeLoader.class, Filer.class, XmlOptions.class } );
-    }
-
-    private static final Method buildNodeToCursorMethod()
-    {
-        return buildNodeMethod( "org.apache.xmlbeans.impl.store.Locale", "nodeToCursor" );
-    }
-
-    private static final Method buildNodeToXmlObjectMethod()
-    {
-        return buildNodeMethod( "org.apache.xmlbeans.impl.store.Locale", "nodeToXmlObject" );
-    }
-
-    private static final Method buildNodeToXmlStreamMethod()
-    {
-        return buildNodeMethod( "org.apache.xmlbeans.impl.store.Locale", "nodeToXmlStream" );
-    }
-
-    private static final Method buildStreamToNodeMethod()
-    {
-        return
-            buildMethod(
-                "org.apache.xmlbeans.impl.store.Locale", "streamToNode",
-                new Class[] { XMLStreamReader.class } );
-    }
-
-    private static final Constructor buildPathResourceLoaderConstructor()
-    {
-        return
-            buildConstructor(
-                "org.apache.xmlbeans.impl.schema.PathResourceLoader",
-                new Class[] { File[].class } );
-    }
-
-=======
->>>>>>> c60717d6
     /**
      * Compiles an XPath, returning a String equal to that which was passed,
      * but whose identity is that of one which has been precompiled and cached.
@@ -320,172 +200,44 @@
      * The "parse" methods of XmlBeans all delegate to the
      * "parseInstance" methods of the context type loader.
      */
-<<<<<<< HEAD
-    public static SchemaTypeLoader getContextTypeLoader()
-    {
-        try
-        {
-            return (SchemaTypeLoader)_getContextTypeLoaderMethod.invoke(null);
-        }
-        catch (IllegalAccessException e)
-        {
-            throw causedException(new IllegalStateException("No access to SchemaTypeLoaderImpl.getContextTypeLoader(): verify that version of xmlbeans.jar is correct"), e);
-        }
-        catch (InvocationTargetException e)
-        {
-            Throwable t = e.getCause();
-            IllegalStateException ise = new IllegalStateException(t.getMessage());
-            ise.initCause(t); // use initCause() to support Java 1.4
-            throw ise;
-        }
-=======
     public static SchemaTypeLoader getContextTypeLoader() {
         return SchemaTypeLoaderImpl.getContextTypeLoader();
->>>>>>> c60717d6
     }
 
     /**
      * Returns the builtin type system. This SchemaTypeSystem contains
      * only the 46 builtin types defined by the XML Schema specification.
      */
-<<<<<<< HEAD
-    public static SchemaTypeSystem getBuiltinTypeSystem()
-    {
-        try
-        {
-            return (SchemaTypeSystem)_getBuiltinSchemaTypeSystemMethod.invoke(null);
-        }
-        catch (IllegalAccessException e)
-        {
-            throw causedException(new IllegalStateException("No access to BuiltinSchemaTypeSystem.get(): verify that version of xmlbeans.jar is correct"), e);
-        }
-        catch (InvocationTargetException e)
-        {
-            Throwable t = e.getCause();
-            IllegalStateException ise = new IllegalStateException(t.getMessage());
-            ise.initCause(t); // use initCause() to support Java 1.4
-            throw ise;
-        }
-=======
     public static SchemaTypeSystem getBuiltinTypeSystem() {
         return BuiltinSchemaTypeSystem.get();
->>>>>>> c60717d6
     }
 
     /**
      * Creates an XmlCursor for a DOM node which is implemented by XmlBwans
      */
-<<<<<<< HEAD
-    public static XmlCursor nodeToCursor ( Node n )
-    {
-        try
-        {
-            return (XmlCursor) _nodeToCursorMethod.invoke( null, new Object[] { n } );
-        }
-        catch ( IllegalAccessException e )
-        {
-            throw causedException(
-                new IllegalStateException(
-                    "No access to nodeToCursor verify that version of xmlbeans.jar is correct" ), e );
-        }
-        catch ( InvocationTargetException e )
-        {
-            Throwable t = e.getCause();
-            IllegalStateException ise = new IllegalStateException(t.getMessage());
-            ise.initCause(t); // use initCause() to support Java 1.4
-            throw ise;
-        }
-=======
     public static XmlCursor nodeToCursor ( Node n ) {
         return Locale.nodeToCursor(n);
->>>>>>> c60717d6
     }
 
     /**
      * Creates an XmlObject for a DOM node which is implemented by XmlBwans
      */
-<<<<<<< HEAD
-    public static XmlObject nodeToXmlObject ( Node n )
-    {
-        try
-        {
-            return (XmlObject) _nodeToXmlObjectMethod.invoke( null, new Object[] { n } );
-        }
-        catch ( IllegalAccessException e )
-        {
-            throw causedException(
-                new IllegalStateException(
-                    "No access to nodeToXmlObject verify that version of xmlbeans.jar is correct" ), e );
-        }
-        catch ( InvocationTargetException e )
-        {
-            Throwable t = e.getCause();
-            IllegalStateException ise = new IllegalStateException(t.getMessage());
-            ise.initCause(t); // use initCause() to support Java 1.4
-            throw ise;
-        }
-=======
     public static XmlObject nodeToXmlObject ( Node n ) {
         return Locale.nodeToXmlObject(n);
->>>>>>> c60717d6
     }
 
     /**
      * Creates an XmlObject for a DOM node which is implemented by XmlBwans
      */
-<<<<<<< HEAD
-    public static XMLStreamReader nodeToXmlStreamReader ( Node n )
-    {
-        try
-        {
-            return (XMLStreamReader) _nodeToXmlStreamMethod.invoke( null, new Object[] { n } );
-        }
-        catch ( IllegalAccessException e )
-        {
-            throw causedException(
-                new IllegalStateException(
-                    "No access to nodeToXmlStreamReader verify that version of xmlbeans.jar is correct" ), e );
-        }
-        catch ( InvocationTargetException e )
-        {
-            Throwable t = e.getCause();
-            IllegalStateException ise = new IllegalStateException(t.getMessage());
-            ise.initCause(t); // use initCause() to support Java 1.4
-            throw ise;
-        }
-=======
     public static XMLStreamReader nodeToXmlStreamReader ( Node n ) {
         return Locale.nodeToXmlStream(n);
->>>>>>> c60717d6
     }
 
     /**
      * Returns the XmlObject for a DOM node which is implemented by XmlBwans
      */
-<<<<<<< HEAD
-    public static Node streamToNode ( XMLStreamReader xs )
-    {
-        try
-        {
-            return (Node) _streamToNodeMethod.invoke( null, new Object[] { xs } );
-        }
-        catch ( IllegalAccessException e )
-        {
-            throw causedException(
-                new IllegalStateException(
-                    "No access to streamToNode verify that version of xmlbeans.jar is correct" ), e );
-        }
-        catch ( InvocationTargetException e )
-        {
-            Throwable t = e.getCause();
-            IllegalStateException ise = new IllegalStateException(t.getMessage());
-            ise.initCause(t); // use initCause() to support Java 1.4
-            throw ise;
-        }
-=======
     public static Node streamToNode ( XMLStreamReader xs ) {
         return Locale.streamToNode(xs);
->>>>>>> c60717d6
     }
 
     /**
@@ -521,36 +273,9 @@
      * @param schemas The schema definitions from which to build the schema type system.
      * @param options Options specifying an error listener and/or validation behavior.
      */
-<<<<<<< HEAD
-    public static SchemaTypeLoader loadXsd(XmlObject[] schemas, XmlOptions options) throws XmlException
-    {
-        try
-        {
-            SchemaTypeSystem sts =
-                (SchemaTypeSystem)
-                    _compilationMethod.invoke(
-                        null, new Object[] { null, null, schemas, null, getContextTypeLoader(), null, options });
-
-            if (sts == null)
-                return null;
-
-            return
-                typeLoaderUnion(
-                    new SchemaTypeLoader[] { sts, getContextTypeLoader() } );
-        }
-        catch (IllegalAccessException e)
-        {
-            throw causedException(new IllegalStateException("No access to SchemaTypeLoaderImpl.forSchemaXml(): verify that version of xmlbeans.jar is correct"), e);
-        }
-        catch (InvocationTargetException e)
-        {
-            throw wrappedException(e.getCause());
-        }
-=======
     public static SchemaTypeLoader loadXsd(XmlObject[] schemas, XmlOptions options) throws XmlException {
         SchemaTypeSystem sts = SchemaTypeSystemCompiler.compile(null, null, schemas, null, getContextTypeLoader(), null, options);
         return (sts == null) ? null : typeLoaderUnion(sts, getContextTypeLoader());
->>>>>>> c60717d6
     }
 
 
@@ -697,25 +422,8 @@
      * @param filer The Filer instance used to create binary binding files and source text files.
      * @param options Options specifying an error listener and/or validation behavior.
      */
-<<<<<<< HEAD
-    public static SchemaTypeSystem compileXmlBeans(String name, SchemaTypeSystem system, XmlObject[] schemas, BindingConfig config, SchemaTypeLoader typepath, Filer filer, XmlOptions options) throws XmlException
-    {
-        try
-        {
-            return (SchemaTypeSystem)_compilationMethod.invoke(null, new Object[] { name, system, schemas, config, typepath != null ? typepath : getContextTypeLoader(), filer, options });
-        }
-        catch (IllegalAccessException e)
-        {
-            throw new IllegalStateException("No access to SchemaTypeLoaderImpl.forSchemaXml(): verify that version of xmlbeans.jar is correct");
-        }
-        catch (InvocationTargetException e)
-        {
-            throw wrappedException(e.getCause());
-        }
-=======
     public static SchemaTypeSystem compileXmlBeans(String name, SchemaTypeSystem system, XmlObject[] schemas, BindingConfig config, SchemaTypeLoader typepath, Filer filer, XmlOptions options) throws XmlException {
         return SchemaTypeSystemCompiler.compile(name, system, schemas, config, typepath != null ? typepath : getContextTypeLoader(), filer, options);
->>>>>>> c60717d6
     }
 
 
@@ -724,59 +432,16 @@
      * SchemaTypeLoader searches the given list of SchemaTypeLoaders
      * in order from first to last.
      */
-<<<<<<< HEAD
-    public static SchemaTypeLoader typeLoaderUnion(SchemaTypeLoader[] typeLoaders)
-    {
-        try
-        {
-            if (typeLoaders.length == 1)
-                return typeLoaders[0];
-
-            return (SchemaTypeLoader)_typeLoaderBuilderMethod.invoke(null, new Object[] {typeLoaders, null, null});
-        }
-        catch (IllegalAccessException e)
-        {
-            throw causedException(new IllegalStateException("No access to SchemaTypeLoaderImpl: verify that version of xmlbeans.jar is correct"), e);
-        }
-        catch (InvocationTargetException e)
-        {
-            Throwable t = e.getCause();
-            IllegalStateException ise = new IllegalStateException(t.getMessage());
-            ise.initCause(t); // use initCause() to support Java 1.4
-            throw ise;
-        }
-=======
     public static SchemaTypeLoader typeLoaderUnion(SchemaTypeLoader... typeLoaders) {
         return (typeLoaders.length == 1) ? typeLoaders[0] : SchemaTypeLoaderImpl.build(typeLoaders, null, null);
->>>>>>> c60717d6
     }
 
     /**
      * Returns a SchemaTypeLoader that searches for compiled schema types
      * in the given ClassLoader.
      */
-<<<<<<< HEAD
-    public static SchemaTypeLoader typeLoaderForClassLoader(ClassLoader loader)
-    {
-        try
-        {
-            return (SchemaTypeLoader)_typeLoaderBuilderMethod.invoke(null, new Object[] {null, null, loader});
-        }
-        catch (IllegalAccessException e)
-        {
-            throw causedException(new IllegalStateException("No access to SchemaTypeLoaderImpl: verify that version of xmlbeans.jar is correct"), e);
-        }
-        catch (InvocationTargetException e)
-        {
-            Throwable t = e.getCause();
-            IllegalStateException ise = new IllegalStateException(t.getMessage());
-            ise.initCause(t); // use initCause() to support Java 1.4
-            throw ise;
-        }
-=======
     public static SchemaTypeLoader typeLoaderForClassLoader(ClassLoader loader) {
         return SchemaTypeLoaderImpl.build(null, null, loader);
->>>>>>> c60717d6
     }
 
     /**
@@ -785,28 +450,8 @@
      *
      * @see XmlBeans#resourceLoaderForPath(File[])
      */
-<<<<<<< HEAD
-    public static SchemaTypeLoader typeLoaderForResource(ResourceLoader resourceLoader)
-    {
-        try
-        {
-            return (SchemaTypeLoader)_typeLoaderBuilderMethod.invoke(null, new Object[] {null, resourceLoader, null});
-        }
-        catch (IllegalAccessException e)
-        {
-            throw causedException(new IllegalStateException("No access to SchemaTypeLoaderImpl: verify that version of xmlbeans.jar is correct"), e);
-        }
-        catch (InvocationTargetException e)
-        {
-            Throwable t = e.getCause();
-            IllegalStateException ise = new IllegalStateException(t.getMessage());
-            ise.initCause(t); // use initCause() to support Java 1.4
-            throw ise;
-        }
-=======
     public static SchemaTypeLoader typeLoaderForResource(ResourceLoader resourceLoader) {
         return SchemaTypeLoaderImpl.build(null, resourceLoader, null);
->>>>>>> c60717d6
     }
 
     /**
@@ -857,32 +502,8 @@
      * Returns a new ResourceLoader for a search path where each component of
      * the path is either a directory or a compiled xmlbeans jar.
      */
-<<<<<<< HEAD
-    public static ResourceLoader resourceLoaderForPath(File[] path)
-    {
-        try
-        {
-            return (ResourceLoader)_pathResourceLoaderConstructor.newInstance(new Object[] {path});
-        }
-        catch (IllegalAccessException e)
-        {
-            throw causedException(new IllegalStateException("No access to SchemaTypeLoaderImpl: verify that version of xmlbeans.jar is correct"), e);
-        }
-        catch (InstantiationException e)
-        {
-            throw causedException(new IllegalStateException(e.getMessage()), e);
-        }
-        catch (InvocationTargetException e)
-        {
-            Throwable t = e.getCause();
-            IllegalStateException ise = new IllegalStateException(t.getMessage());
-            ise.initCause(t); // use initCause() to support Java 1.4
-            throw ise;
-        }
-=======
     public static ResourceLoader resourceLoaderForPath(File[] path) {
         return new PathResourceLoader(path);
->>>>>>> c60717d6
     }
 
     /**
@@ -909,28 +530,8 @@
         }
     }
 
-<<<<<<< HEAD
-    private static SchemaType getNoType()
-    {
-        try
-        {
-            return (SchemaType)_getNoTypeMethod.invoke(null);
-        }
-        catch (IllegalAccessException e)
-        {
-            throw causedException(new IllegalStateException("No access to SchemaTypeLoaderImpl.getContextTypeLoader(): verify that version of xmlbeans.jar is correct"), e);
-        }
-        catch (InvocationTargetException e)
-        {
-            Throwable t = e.getCause();
-            IllegalStateException ise = new IllegalStateException(t.getMessage());
-            ise.initCause(t); // use initCause() to support Java 1.4
-            throw ise;
-        }
-=======
     private static SchemaType getNoType() {
         return org.apache.xmlbeans.impl.schema.BuiltinSchemaTypeSystem.getNoType();
->>>>>>> c60717d6
     }
 
     /**
